//! This is an implementation of Raft's networking(i.e. non-consensus) part using tokio framework
//! intended to work with raft-consensus crate where the consensus logic is implemented
//!
//! What exactly this crate can currently do:
//! * timers
//! * connecting and reconnecting nodes to each other
//! * decoding messages from network and passing them to consensus
//! * (obviously) taking messages consensus required to generate and passing them to network
//!
//! The main future - [`RaftPeerProtocol`] is stream and codec independent. Also there are
//! futures helping to deal with TCP connections.
//!
//! # TCP connection handling
//! In raft every node is equal to others. So main question here is, in TCP terms, which of nodes
//! should be a client and which of them should be a server. To solve this problem we make the
//! both sides to try to connect and make a check using `ConnectionSolver` trait.
//!
//! Acheiving these requirements gives a flexibility about what side the connection is established
//! from, so we could work around some typical firewall limitations(like DMZ) where it is not always possible
//! for connections to be established from one segment to another in one direction, but there is almost no
//! rules denying connecting in reverse direction
// (this is a part about internals not needed in public docs)
// For achieving such behaviour we do the following:
// * we introduce a shared `Connections` structure where all alive connections
// are accounted
// * we consider an active connection the one that that passed the handshake
// * established connection (no matter what side from) is passed to protocol via channel
// * when protocol detects disconnect, it sends the messsage to connection watcher
// * the watcher is responsible to provide a new connection to protocol

extern crate failure;
#[macro_use]
extern crate failure_derive;
extern crate futures;
pub extern crate raft_consensus;
extern crate rand;
extern crate serde;
#[macro_use]
extern crate serde_derive;
#[macro_use]
extern crate slog;
extern crate bytes;
extern crate capnp;
extern crate capnp_futures;
extern crate net2;
extern crate slog_stdlog;
extern crate tokio;
extern crate tokio_codec;
extern crate tokio_io;

use std::collections::HashMap;
use std::net::{SocketAddr, TcpStream as StdTcpStream};
use std::time::Duration;

use futures::{Future, IntoFuture, Sink};

use futures::sync::mpsc::unbounded;
use tokio::executor::spawn;
use tokio::net::{TcpListener, TcpStream};

use slog::{Drain, Logger};
use slog_stdlog::StdLog;

pub use raft_consensus as consensus;
use raft_consensus::{Log, ServerId, StateMachine};

pub mod codec;
pub mod error;
pub mod handshake;
pub mod raft;
pub mod tcp;

pub mod handshake_capnp {
    include!(concat!(env!("OUT_DIR"), "/schema/handshake_capnp.rs"));
}

use codec::RaftCapnpCodec;
use handshake::{Handshake, HelloHandshake};
use raft::{ConnectionSolver, RaftPeerProtocol};
pub use raft::{Notifier, RaftOptions};
use tcp::{Connections, TcpServer, TcpWatch};

//pub struct RaftTcpBuilder<RL, RM, L, N, F>
//where
//RL: Log + Send + 'static,
//RM: StateMachine,
//L: Into<Option<Logger>>,
//N: Notifier + Send + 'static,
//for<'r> F: FnMut(&'r mut net::TcpStream) + Clone + Send + 'static,
//{
//id: ServerId,
//nodes: HashMap<ServerId, SocketAddr>,
//node_ids: Vec<ServerId>,
//raft_log: RL,
//machine: RM,
//notifier: N,
//options: RaftOptions,
//logger: L,
//client_hook: F,
//}

//impl<RL, RM, L, N, F> RaftTcpBuilder<RL, RM, L, N, F>
//where
//RL: Log + Send + 'static,
//RM: StateMachine,
//L: Into<Option<Logger>>,
//N: Notifier + Send + 'static,
//for<'r> F: FnMut(&'r mut net::TcpStream) + Clone + Send + 'static,
//{
//pub fn new(id: ServerId) -> Self {
//Self {
//id,
//nodes: Vec:
////
//}
//}

///// Return a ready to run future
//pub fn build() -> Result<RaftTcpService<RL, RM, L, N, F>, Error> {}

///// Add a remote node
//pub fn add_node(&mut self, id: ServerId, node: SocketAddr) {
////
//}

///// Add a hook for setting socket options for new tcp connection
//pub fn set_client_hook(&mut self, hook: F) {
////
//}

//pub fn set_raft_heartbeat_timeout(&mut self, duration: Duration) {
////
//}

//}

//pub struct RaftTcpService<RL, RM, L, N, F>
//where
//RL: Log + Send + 'static,
//RM: StateMachine,
//L: Into<Option<Logger>>,
//N: Notifier + Send + 'static,
//for<'r> F: FnMut(&'r mut StdTcpStream) + Clone + Send + 'static,
//{
//id: ServerId,
//nodes: HashMap<ServerId, SocketAddr>,
//raft_log: RL,
//machine: RM,
//notifier: N,
//options: RaftOptions,
//logger: L,
//conn_hook: F,
//}

//impl IntoFuture for RaftTcpService {}

// TODO: tcp retry timeout
/// Starts typical Raft with TCP connection and simple handshake.
///
/// Note that `peers` must contain a list of all peers including current node.
/// Requires default tokio runtime to be already running, and may panic otherwise.
<<<<<<< HEAD
/// also panics on other errors
pub fn start_raft_tcp<RL, RM, L, N, C, F>(
=======
pub fn start_raft_tcp<RL, RM, L, N, C>(
>>>>>>> 31964a3c
    id: ServerId,
    mut nodes: HashMap<ServerId, SocketAddr>,
    raft_log: RL,
    machine: RM,
    notifier: N,
    options: RaftOptions,
    logger: L,
    solver: C,
<<<<<<< HEAD
    conn_hook: F,
=======
>>>>>>> 31964a3c
) where
    RL: Log + Send + 'static,
    RM: StateMachine,
    L: Into<Option<Logger>>,
    N: Notifier + Send + 'static,
    C: ConnectionSolver + Clone + Send + 'static,
<<<<<<< HEAD
    for<'r> F: FnMut(&'r mut StdTcpStream) -> Result<(), std::io::Error> + Clone + Send + 'static,
=======
>>>>>>> 31964a3c
{
    let logger = logger
        .into()
        .unwrap_or_else(|| Logger::root(StdLog.fuse(), o!()));
    let conns = Connections::default();

    let listen = nodes.remove(&id).expect("node id not found in node list");
    let node_vec = nodes.keys().cloned().collect();

    // select protocol handshake type
    let handshake = HelloHandshake::new(id);

    // select protocol codec type
    let codec = RaftCapnpCodec;

    // Spawn protocol actor
    let elog = logger.clone();

    let (disconnect_tx, disconnect_rx) = unbounded();

    // prepare peer protocol handler
    let (mut protocol, tx) = RaftPeerProtocol::new(
        id,
        node_vec,
        raft_log,
        machine,
        notifier,
        disconnect_tx.clone(),
        options,
    );

    protocol.set_logger(logger.clone());

    let conn_maker = tcp::CustomTcpClientMaker::new(Duration::from_millis(300), conn_hook);
    // create connection watcher
    let watcher = TcpWatch::new(
        id,
        nodes.clone(),
        conns.clone(),
        tx.clone(),
        disconnect_rx,
        codec.clone(),
        handshake.clone(),
        conn_maker,
        logger.clone(),
        solver.clone(),
    );

    spawn(protocol.map_err(
        move |e| error!(elog, "protocol handler stopped with error"; "error"=>e.to_string()),
    ));

    spawn(watcher.into_future());

    // spawn TCP server
    let mut srv_handshake = handshake.clone();
    Handshake::<TcpStream>::set_is_client(&mut srv_handshake, false);
    let listener = TcpListener::bind(&listen).expect("tcp listener couldn't start");

    let server = TcpServer::new(
        id,
        listener.incoming(),
        conns.clone(),
        tx.clone(),
        codec.clone(),
        srv_handshake,
        solver,
<<<<<<< HEAD
    )
    .into_future();
=======
    ).into_future();
>>>>>>> 31964a3c

    let elog = logger.clone();
    spawn(
        server.map_err(move |e| error!(elog, "server exited with error"; "error"=>e.to_string())),
    );

    for (id, _) in nodes {
        // for an initial connection send a disconnect message
        // so watcher could reconnect
        spawn(disconnect_tx.clone().send(id).then(|_| Ok(())));
    }
}

#[cfg(test)]
mod tests {
    extern crate slog_async;
    extern crate slog_term;
    use std::collections::HashMap;
    use std::thread;

    use raft::{BiggerIdSolver, RaftOptions};
    use raft_consensus::persistent_log::mem::MemLog;
    use raft_consensus::state_machine::null::NullStateMachine;
    use raft_consensus::ServerId;
    use slog;
    use slog::Drain;
    use start_raft_tcp;
    use std::net::SocketAddr;
    use std::time::{Duration, Instant};
    use tokio::prelude::future::*;
    use tokio::runtime::current_thread::Runtime;
    use tokio::timer::Delay;

    #[test]
    fn temp_test() {
        let mut nodes: HashMap<ServerId, SocketAddr> = HashMap::new();
        nodes.insert(1.into(), "127.0.0.1:9991".parse().unwrap());
        nodes.insert(2.into(), "127.0.0.1:9992".parse().unwrap());
        nodes.insert(3.into(), "127.0.0.1:9993".parse().unwrap());
        //nodes.insert(4.into(), "127.0.0.1:9994".parse().unwrap());

        let mut threads = Vec::new();
        // Set logging
        let decorator = slog_term::TermDecorator::new().build();
        let drain = slog_term::FullFormat::new(decorator).build().fuse();
        let filter = slog::LevelFilter::new(drain, slog::Level::Trace).fuse();
        let drain = slog_async::Async::new(filter).build().fuse();
        let rlog = slog::Logger::root(drain, o!("program"=>"test"));

        let options = RaftOptions::default();

        for (id, addr) in nodes.clone().into_iter() {
            let nodes = nodes.clone();

            let log = rlog.new(o!("id" => format!("{:?}", id), "local_addr" => addr.to_string()));
            let options = options.clone();
            let th = thread::Builder::new()
                .name(format!("test-{:?}", id).to_string())
                .spawn(move || {
                    // prepare logger
                    let log = log.clone();

                    // prepare consensus
                    let raft_log = MemLog::new();
                    let sm = NullStateMachine;

                    // Create the runtime
                    let mut runtime = Runtime::new().expect("creating runtime");

                    let notifier = ::raft::DoNotNotify;
                    let solver = BiggerIdSolver;

                    let solver = BiggerIdSolver;

                    let raft = lazy(|| {
<<<<<<< HEAD
                        start_raft_tcp(
                            id,
                            nodes,
                            raft_log,
                            sm,
                            notifier,
                            options,
                            log,
                            solver,
                            |_| Ok(()),
                        );
=======
                        start_raft_tcp(id, nodes, raft_log, sm, notifier, options, log, solver);
>>>>>>> 31964a3c
                        Ok(())
                    });

                    let test_timeout = Delay::new(Instant::now() + Duration::from_secs(30));
                    runtime
                        .block_on(raft.and_then(|_| test_timeout))
                        .expect("runtime");
                }).unwrap();
            threads.push(th);
        }
        for t in threads {
            t.join().unwrap();
        }
    }
}<|MERGE_RESOLUTION|>--- conflicted
+++ resolved
@@ -159,12 +159,8 @@
 ///
 /// Note that `peers` must contain a list of all peers including current node.
 /// Requires default tokio runtime to be already running, and may panic otherwise.
-<<<<<<< HEAD
 /// also panics on other errors
-pub fn start_raft_tcp<RL, RM, L, N, C, F>(
-=======
-pub fn start_raft_tcp<RL, RM, L, N, C>(
->>>>>>> 31964a3c
+pub fn start_raft_tcp<RL, RM, L, N, V, F>(
     id: ServerId,
     mut nodes: HashMap<ServerId, SocketAddr>,
     raft_log: RL,
@@ -172,21 +168,15 @@
     notifier: N,
     options: RaftOptions,
     logger: L,
-    solver: C,
-<<<<<<< HEAD
+    solver: V,
     conn_hook: F,
-=======
->>>>>>> 31964a3c
 ) where
     RL: Log + Send + 'static,
     RM: StateMachine,
     L: Into<Option<Logger>>,
     N: Notifier + Send + 'static,
-    C: ConnectionSolver + Clone + Send + 'static,
-<<<<<<< HEAD
+    V: ConnectionSolver + Clone + Send + 'static,
     for<'r> F: FnMut(&'r mut StdTcpStream) -> Result<(), std::io::Error> + Clone + Send + 'static,
-=======
->>>>>>> 31964a3c
 {
     let logger = logger
         .into()
@@ -254,12 +244,8 @@
         codec.clone(),
         srv_handshake,
         solver,
-<<<<<<< HEAD
     )
     .into_future();
-=======
-    ).into_future();
->>>>>>> 31964a3c
 
     let elog = logger.clone();
     spawn(
@@ -332,10 +318,7 @@
                     let notifier = ::raft::DoNotNotify;
                     let solver = BiggerIdSolver;
 
-                    let solver = BiggerIdSolver;
-
                     let raft = lazy(|| {
-<<<<<<< HEAD
                         start_raft_tcp(
                             id,
                             nodes,
@@ -347,9 +330,6 @@
                             solver,
                             |_| Ok(()),
                         );
-=======
-                        start_raft_tcp(id, nodes, raft_log, sm, notifier, options, log, solver);
->>>>>>> 31964a3c
                         Ok(())
                     });
 
@@ -357,7 +337,8 @@
                     runtime
                         .block_on(raft.and_then(|_| test_timeout))
                         .expect("runtime");
-                }).unwrap();
+                })
+                .unwrap();
             threads.push(th);
         }
         for t in threads {
